#####################################################################################################
# PARETO was produced under the DOE Produced Water Application for Beneficial Reuse Environmental
# Impact and Treatment Optimization (PARETO), and is copyright (c) 2021 by the software owners: The
# Regents of the University of California, through Lawrence Berkeley National Laboratory, et al. All
# rights reserved.
#
# NOTICE. This Software was developed under funding from the U.S. Department of Energy and the
# U.S. Government consequently retains certain rights. As such, the U.S. Government has been granted
# for itself and others acting on its behalf a paid-up, nonexclusive, irrevocable, worldwide license
# in the Software to reproduce, distribute copies to the public, prepare derivative works, and perform
# publicly and display publicly, and to permit other to do so.
#####################################################################################################

from pareto.strategic_water_management.strategic_produced_water_optimization import (
    WaterQuality,
    create_model,
    Objectives,
    solve_model,
    PipelineCost,
    PipelineCapacity,
<<<<<<< HEAD
    # IncludeNodeCapacity,
=======
    IncludeNodeCapacity,
    process_constraint,
>>>>>>> 164da529
)
from pareto.utilities.get_data import get_data
from pareto.utilities.results import generate_report, PrintValues, OutputUnits
from importlib import resources

# This emulates what the pyomo command-line tools does
# Tabs in the input Excel spreadsheet
set_list = [
    "ProductionPads",
    "ProductionTanks",
    "CompletionsPads",
    "SWDSites",
    "FreshwaterSources",
    "StorageSites",
    "TreatmentSites",
    "ReuseOptions",
    "NetworkNodes",
    "PipelineDiameters",
    "StorageCapacities",
    "InjectionCapacities",
    "TreatmentCapacities",
    "TreatmentTechnologies",
]
parameter_list = [
    "Units",
    "PNA",
    "CNA",
    "CCA",
    "NNA",
    "NCA",
    "NKA",
    "NRA",
    "NSA",
    "FCA",
    "RCA",
    "RNA",
    "RSA",
    "SCA",
    "SNA",
    "PCT",
    "PKT",
    "FCT",
    "CST",
    "CCT",
    "CKT",
    "CompletionsPadOutsideSystem",
    "DesalinationTechnologies",
    "DesalinationSites",
    "TruckingTime",
    "CompletionsDemand",
    "PadRates",
    "FlowbackRates",
    "NodeCapacities",
    "InitialPipelineCapacity",
    "InitialDisposalCapacity",
    "InitialTreatmentCapacity",
    "FreshwaterSourcingAvailability",
    "PadOffloadingCapacity",
    "CompletionsPadStorage",
    "DisposalOperationalCost",
    "TreatmentOperationalCost",
    "ReuseOperationalCost",
    "PipelineOperationalCost",
    "FreshSourcingCost",
    "TruckingHourlyCost",
    "PipelineDiameterValues",
    "DisposalCapacityIncrements",
    "InitialStorageCapacity",
    "StorageCapacityIncrements",
    "TreatmentCapacityIncrements",
    "TreatmentEfficiency",
    "DisposalExpansionCost",
    "StorageExpansionCost",
    "TreatmentExpansionCost",
    "PipelineCapexDistanceBased",
    "PipelineCapexCapacityBased",
    "PipelineCapacityIncrements",
    "PipelineExpansionDistance",
    "Hydraulics",
    "Economics",
    "PadWaterQuality",
    "StorageInitialWaterQuality",
    "PadStorageInitialWaterQuality",
    "DisposalOperatingCapacity",
]

# user needs to provide the path to the case study data file
# for example: 'C:\\user\\Documents\\myfile.xlsx'
# note the double backslashes '\\' in that path reference
with resources.path(
    "pareto.case_studies",
    "input_data_generic_strategic_case_study_Treatment_Demo.xlsx",
) as fpath:
    [df_sets, df_parameters] = get_data(fpath, set_list, parameter_list)

# create mathematical model
"""Valid values of config arguments for the default parameter in the create_model() call
 objective: [Objectives.cost, Objectives.reuse]
 pipeline_cost: [PipelineCost.distance_based, PipelineCost.capacity_based]
 pipeline_capacity: [PipelineCapacity.input, PipelineCapacity.calculated]
 node_capacity: [IncludeNodeCapacity.true, IncludeNodeCapacity.false]
 water_quality: [WaterQuality.false, WaterQuality.post_process, WaterQuality.discrete]
 """

strategic_model = create_model(
    df_sets,
    df_parameters,
    default={
        "objective": Objectives.cost,
        "pipeline_cost": PipelineCost.distance_based,
        "pipeline_capacity": PipelineCapacity.input,
        "node_capacity": True,
        "water_quality": WaterQuality.false,
    },
)

# Note: if using the small_strategic_case_study and cbc, allow at least 5 minutes
options = {
    "deactivate_slacks": True,
    "scale_model": True,
    "scaling_factor": 1000,
    "running_time": 60,
    "gap": 0,
}

solve_model(model=strategic_model, options=options)

# Generate report with results in Excel
print("\nConverting to Output Units and Displaying Solution\n" + "-" * 60)
"""Valid values of parameters in the generate_report() call
 is_print: [PrintValues.detailed, PrintValues.nominal, PrintValues.essential]
 output_units: [OutputUnits.user_units, OutputUnits.unscaled_model_units]
 """
[model, results_dict] = generate_report(
    strategic_model,
    is_print=[PrintValues.essential],
    output_units=OutputUnits.user_units,
    fname="strategic_optimization_results.xlsx",
)

# This shows how to read data from PARETO reports
set_list = []
parameter_list = ["v_F_Trucked", "v_C_Trucked"]
fname = "strategic_optimization_results.xlsx"
[sets_reports, parameters_report] = get_data(fname, set_list, parameter_list)<|MERGE_RESOLUTION|>--- conflicted
+++ resolved
@@ -18,12 +18,6 @@
     solve_model,
     PipelineCost,
     PipelineCapacity,
-<<<<<<< HEAD
-    # IncludeNodeCapacity,
-=======
-    IncludeNodeCapacity,
-    process_constraint,
->>>>>>> 164da529
 )
 from pareto.utilities.get_data import get_data
 from pareto.utilities.results import generate_report, PrintValues, OutputUnits
@@ -124,7 +118,7 @@
  objective: [Objectives.cost, Objectives.reuse]
  pipeline_cost: [PipelineCost.distance_based, PipelineCost.capacity_based]
  pipeline_capacity: [PipelineCapacity.input, PipelineCapacity.calculated]
- node_capacity: [IncludeNodeCapacity.true, IncludeNodeCapacity.false]
+ node_capacity: [True, False]
  water_quality: [WaterQuality.false, WaterQuality.post_process, WaterQuality.discrete]
  """
 
