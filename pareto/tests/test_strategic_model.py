--- conflicted
+++ resolved
@@ -192,10 +192,6 @@
 @pytest.mark.unit
 def test_basic_build_capex_capacity_based_capacity_calculated(build_strategic_model):
     """Make a model and make sure it doesn't throw exception"""
-<<<<<<< HEAD
-    m = build_strategic_model
-    assert degrees_of_freedom(m) == 64048
-=======
     m = build_strategic_model(
         config_dict={
             "objective": Objectives.cost,
@@ -204,7 +200,6 @@
         }
     )
     assert degrees_of_freedom(m) == 63944
->>>>>>> 7e6dcf11
     # Check unit config arguments
     assert len(m.config) == 4
     assert m.config.objective
@@ -388,44 +383,10 @@
     assert isinstance(m.PipelineExpansionCapEx, pyo.Constraint)
 
 
-@pytest.mark.unit
-def test_basic_reduced_build_capex_distance_based_capacity_calculated(
-    build_reduced_strategic_model,
-):
-    """Make a model and make sure it doesn't throw exception"""
-<<<<<<< HEAD
-    m = build_reduced_strategic_model
-    assert degrees_of_freedom(m) == 63173
-=======
-    m = build_reduced_strategic_model(
-        config_dict={
-            "objective": Objectives.cost,
-            "pipeline_cost": PipelineCost.distance_based,
-            "pipeline_capacity": PipelineCapacity.calculated,
-        }
-    )
-    assert degrees_of_freedom(m) == 63069
->>>>>>> 7e6dcf11
-    # Check unit config arguments
-    assert len(m.config) == 4
-    assert m.config.objective
-    assert isinstance(m.s_T, pyo.Set)
-    assert isinstance(m.v_F_Piped, pyo.Var)
-    assert isinstance(m.p_pi_Trucking, pyo.Param)
-    assert isinstance(m.PipelineCapacityExpansion, pyo.Constraint)
-    assert isinstance(m.PipelineExpansionCapEx, pyo.Constraint)
-
-
 # if solver cbc exists @solver
 @pytest.mark.component
 def test_run_reduced_strategic_model(build_reduced_strategic_model):
-    m = build_reduced_strategic_model(
-        config_dict={
-            "objective": Objectives.cost,
-            "pipeline_cost": PipelineCost.capacity_based,
-            "pipeline_capacity": PipelineCapacity.input,
-        }
-    )
+    m = build_reduced_strategic_model
     solver = get_solver("cbc")
     solver.options["seconds"] = 60 * 7
     results = solver.solve(m, tee=False)
