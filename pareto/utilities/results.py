#####################################################################################################
# PARETO was produced under the DOE Produced Water Application for Beneficial Reuse Environmental
# Impact and Treatment Optimization (PARETO), and is copyright (c) 2021 by the software owners: The
# Regents of the University of California, through Lawrence Berkeley National Laboratory, et al. All
# rights reserved.
#
# NOTICE. This Software was developed under funding from the U.S. Department of Energy and the
# U.S. Government consequently retains certain rights. As such, the U.S. Government has been granted
# for itself and others acting on its behalf a paid-up, nonexclusive, irrevocable, worldwide license
# in the Software to reproduce, distribute copies to the public, prepare derivative works, and perform
# publicly and display publicly, and to permit other to do so.
#####################################################################################################
"""


Authors: PARETO Team 
"""
from pareto.operational_water_management.operational_produced_water_optimization_model import (
    ProdTank,
)
from pyomo.environ import Var
import plotly.graph_objects as go
import plotly.express as px
import pandas as pd
from enum import Enum


class PrintValues(Enum):
    Detailed = 0
    Nominal = 1
    Essential = 2


def generate_report(model, is_print=[], fname=None):
    """
    This method identifies the type of model: [strategic, operational], create a printing list based on is_print,
    and creates a dictionary that contains headers for all the variables that will be included in an Excel report.
    IMPORTANT: If an indexed variable is added or removed from a model, the printing lists and headers should be updated
    accrodingly.
    """
    # Printing model sets, parameters, constraints, variable values

    printing_list = []

    if model.type == "strategic":
        if len(is_print) == 0:
            printing_list = []
        else:
            # PrintValues.Detailed: Slacks values included, Same as "All"
            if is_print[0].value == 0:
                printing_list = [
                    "v_F_Piped",
                    "v_F_Trucked",
                    "v_F_Sourced",
                    "v_F_PadStorageIn",
                    "v_F_ReuseDestination",
                    "v_X_Capacity",
                    "v_T_Capacity",
                    "v_F_Capacity",
                    "v_D_Capacity",
                    "v_F_DisposalDestination",
                    "v_F_PadStorageOut",
                    "v_C_Piped",
                    "v_C_Trucked",
                    "v_C_Sourced",
                    "v_C_Disposal",
                    "v_C_Reuse",
                    "v_L_Storage",
                    "vb_y_Pipeline",
                    "vb_y_Disposal",
                    "vb_y_Storage",
                    "vb_y_Treatment",
                    "vb_y_FLow",
                    "v_F_Overview",
                    "v_S_FracDemand",
                    "v_S_Production",
                    "v_S_Flowback",
                    "v_S_PipelineCapacity",
                    "v_S_StorageCapacity",
                    "v_S_DisposalCapacity",
                    "v_S_TreatmentCapacity",
                    "v_S_ReuseCapacity",
                ]

            # PrintValues.Nominal: Essential + Trucked water + Piped Water + Sourced water + vb_y_pipeline + vb_y_disposal + vb_y_storage + etc.
            elif is_print[0].value == 1:
                printing_list = [
                    "v_F_Piped",
                    "v_F_Trucked",
                    "v_F_Sourced",
                    "v_C_Piped",
                    "v_C_Trucked",
                    "v_C_Sourced",
                    "vb_y_Pipeline",
                    "vb_y_Disposal",
                    "vb_y_Storage",
                    "vb_y_Flow",
                    "vb_y_Treatment",
                    "v_F_Overview",
                ]

            # PrintValues.Essential: Just message about slacks, "Check detailed results", Overview, Economics, KPIs
            elif is_print[0].value == 2:
                printing_list = ["v_F_Overview"]

            else:
                raise Exception("Report {0} not supported".format(is_print))

        headers = {
            "v_F_Overview_dict": [("Variable Name", "Documentation", "Total")],
            "v_F_Piped_dict": [("Origin", "destination", "Time", "Piped water")],
            "v_C_Piped_dict": [("Origin", "Destination", "Time", "Cost piping")],
            "v_F_Trucked_dict": [("Origin", "Destination", "Time", "Trucked water")],
            "v_C_Trucked_dict": [("Origin", "Destination", "Time", "Cost trucking")],
            "v_F_Sourced_dict": [
                ("Fresh water source", "Completion pad", "Time", "Sourced water")
            ],
            "v_C_Sourced_dict": [
                ("Fresh water source", "Completion pad", "Time", "Cost sourced water")
            ],
            "v_F_PadStorageIn_dict": [("Completion pad", "Time", "StorageIn")],
            "v_F_PadStorageOut_dict": [("Completion pad", "Time", "StorageOut")],
            "v_C_Disposal_dict": [("Disposal site", "Time", "Cost of disposal")],
            "v_C_Treatment_dict": [("Treatment site", "Time", "Cost of Treatment")],
            "v_C_Reuse_dict": [("Completion pad", "Time", "Cost of reuse")],
            "v_C_Storage_dict": [("Storage Site", "Time", "Cost of Storage")],
            "v_R_Storage_dict": [
                ("Storage Site", "Time", "Credit of Retrieving Produced Water")
            ],
            "v_L_Storage_dict": [("Storage site", "Time", "Storage Levels")],
            "v_L_PadStorage_dict": [("Completion pad", "Time", "Storage Levels")],
            "vb_y_Pipeline_dict": [
                ("Origin", "Destination", "Pipeline Diameter", "Pipeline Installation")
            ],
            "vb_y_Disposal_dict": [("Disposal Site", "Injection Capacity", "Disposal")],
            "vb_y_Storage_dict": [
                ("Storage Site", "Storage Capacity", "Storage Expansion")
            ],
            "vb_y_Flow_dict": [("Origin", "Destination", "Time", "Flow")],
            "vb_y_Treatment_dict": [
                ("Treatment Site", "Treatment Capacity", "Treatment Expansion")
            ],
            "v_D_Capacity_dict": [("Disposal Site", "Disposal Site Capacity")],
            "v_T_Capacity_dict": [("Treatment Site", "Treatment Capacity")],
            "v_X_Capacity_dict": [("Storage Site", "Storage Site Capacity")],
            "v_F_Capacity_dict": [("Origin", "Destination", "Flow Capacity")],
            "v_S_FracDemand_dict": [("Completion pad", "Time", "Slack FracDemand")],
            "v_S_Production_dict": [("Production pad", "Time", "Slack Production")],
            "v_S_Flowback_dict": [("Completion pad", "Time", "Slack Flowback")],
            "v_S_PipelineCapacity_dict": [
                ("Origin", "Destination", "Slack Pipeline Capacity")
            ],
            "v_S_StorageCapacity_dict": [("Storage site", "Slack Storage Capacity")],
            "v_S_DisposalCapacity_dict": [("Storage site", "Slack Disposal Capacity")],
            "v_S_TreatmentCapacity_dict": [
                ("Treatment site", "Slack Treatment Capacity")
            ],
            "v_S_ReuseCapacity_dict": [("Reuse site", "Slack Reuse Capacity")],
            "v_F_ReuseDestination_dict": [
                ("Completion Pad", "Time", "Total Deliveries to Completion Pad")
            ],
            "v_F_DisposalDestination_dict": [
                ("Disposal Site", "Time", "Total Deliveries to Disposal Site")
            ],
        }

        # Defining KPIs for strategic model
        model.reuse_WaterKPI = Var(doc="Reuse Fraction Produced Water = [%]")
        if model.p_beta_TotalProd.value and model.v_F_TotalReused.value:
            reuseWater_value = (
                (model.v_F_TotalReused.value) / (model.p_beta_TotalProd.value) * 100
            )
        else:
            reuseWater_value = 0
        model.reuse_WaterKPI.value = reuseWater_value

        model.disposal_WaterKPI = Var(doc="Disposal Fraction Produced Water = [%]")
        if model.v_F_TotalDisposed.value and model.p_beta_TotalProd.value:
            disposalWater_value = (
                (model.v_F_TotalDisposed.value) / (model.p_beta_TotalProd.value) * 100
            )
        else:
            disposalWater_value = 0
        model.disposal_WaterKPI.value = disposalWater_value

        model.fresh_CompletionsDemandKPI = Var(
            doc="Fresh Fraction Completions Demand = [%]"
        )
        if model.v_F_TotalSourced.value and model.p_gamma_TotalDemand.value:
            freshDemand_value = (
                (model.v_F_TotalSourced.value) / (model.p_gamma_TotalDemand.value) * 100
            )
        else:
            freshDemand_value = 0
        model.fresh_CompletionsDemandKPI.value = freshDemand_value

        model.reuse_CompletionsDemandKPI = Var(
            doc="Reuse Fraction Completions Demand = [%]"
        )
        if model.v_F_TotalReused.value and model.p_gamma_TotalDemand.value:
            reuseDemand_value = (
                (model.v_F_TotalReused.value) / (model.p_gamma_TotalDemand.value) * 100
            )
        else:
            reuseDemand_value = 0
        model.reuse_CompletionsDemandKPI.value = reuseDemand_value

    elif model.type == "operational":
        if len(is_print) == 0:
            printing_list = []
        else:
            # PrintValues.Detailed: Slacks values included, Same as "All"
            if is_print[0].value == 0:
                printing_list = [
                    "v_F_Piped",
                    "v_F_Trucked",
                    "v_F_Sourced",
                    "v_F_PadStorageIn",
                    "v_L_ProdTank",
                    "v_F_PadStorageOut",
                    "v_C_Piped",
                    "v_C_Trucked",
                    "v_C_Sourced",
                    "v_C_Disposal",
                    "v_C_Reuse",
                    "v_L_Storage",
                    "vb_y_Pipeline",
                    "vb_y_Disposal",
                    "vb_y_Storage",
                    "vb_y_Truck",
                    "v_F_Drain",
                    "v_B_Production",
                    "vb_y_FLow",
                    "v_F_Overview",
                    "v_L_PadStorage",
                    "v_C_Treatment",
                    "v_C_Storage",
                    "v_R_Storage",
                    "v_S_FracDemand",
                    "v_S_Production",
                    "v_S_Flowback",
                    "v_S_PipelineCapacity",
                    "v_S_StorageCapacity",
                    "v_S_DisposalCapacity",
                    "v_S_TreatmentCapacity",
                    "v_S_ReuseCapacity",
                    "v_D_Capacity",
                    "v_X_Capacity",
                    "v_F_Capacity",
                ]

            # PrintValues.Nominal: Essential + Trucked water + Piped Water + Sourced water + vb_y_pipeline + vb_y_disposal + vb_y_storage
            elif is_print[0].value == 1:
                printing_list = [
                    "v_F_Piped",
                    "v_F_Trucked",
                    "v_F_Sourced",
                    "v_C_Piped",
                    "v_C_Trucked",
                    "v_C_Sourced",
                    "vb_y_Pipeline",
                    "vb_y_Disposal",
                    "vb_y_Storage",
                    "vb_y_Flow",
                    "vb_y_Truck",
                    "vb_z_PadStorage",
                    "v_F_Overview",
                ]

            # PrintValues.Essential: Just message about slacks, "Check detailed results", Overview, Economics, KPIs
            elif is_print[0].value == 2:
                printing_list = ["v_F_Overview"]

            else:
                raise Exception("Report {0} not supported".format(is_print))

        headers = {
            "v_F_Overview_dict": [("Variable Name", "Documentation", "Total")],
            "v_F_Piped_dict": [("Origin", "Destination", "Time", "Piped water")],
            "v_C_Piped_dict": [("Origin", "Destination", "Time", "Cost piping")],
            "v_F_Trucked_dict": [("Origin", "Destination", "Time", "Trucked water")],
            "v_C_Trucked_dict": [("Origin", "Destination", "Time", "Cost trucking")],
            "v_F_Sourced_dict": [
                ("Fresh water source", "Completion pad", "Time", "Sourced water")
            ],
            "v_C_Sourced_dict": [
                ("Fresh water source", "Completion pad", "Time", "Cost sourced water")
            ],
            "v_F_PadStorageIn_dict": [("Completion pad", "Time", "StorageIn")],
            "v_F_PadStorageOut_dict": [("Completion pad", "Time", "StorageOut")],
            "v_C_Disposal_dict": [("Disposal site", "Time", "Cost of disposal")],
            "v_C_Treatment_dict": [("Treatment site", "Time", "Cost of Treatment")],
            "v_C_Reuse_dict": [("Completion pad", "Time", "Cost of reuse")],
            "v_C_Storage_dict": [("Storage Site", "Time", "Cost of Storage")],
            "v_R_Storage_dict": [
                ("Storage Site", "Time", "Credit of Retrieving Produced Water")
            ],
            "v_L_Storage_dict": [("Storage site", "Time", "Storage Levels")],
            "v_L_PadStorage_dict": [("Completion pad", "Time", "Storage Levels")],
            "vb_y_Pipeline_dict": [
                ("Origin", "Destination", "Pipeline Diameter", "Pipeline Installation")
            ],
            "vb_y_Disposal_dict": [("Disposal Site", "Injection Capacity", "Disposal")],
            "vb_y_Storage_dict": [
                ("Storage Site", "Storage Capacity", "Storage Expansion")
            ],
            "vb_z_PadStorage_dict": [("Completions Pad", "Time", "Storage Use")],
            "vb_y_Flow_dict": [("Origin", "Destination", "Time", "Flow")],
            "vb_y_Truck_dict": [("Origin", "Destination", "Time", "Truck")],
            "v_D_Capacity_dict": [("Disposal Site", "Disposal Site Capacity")],
            "v_X_Capacity_dict": [("Storage Site", "Storage Site Capacity")],
            "v_F_Capacity_dict": [("Origin", "Destination", "Flow Capacity")],
            "v_S_FracDemand_dict": [("Completion pad", "Time", "Slack FracDemand")],
            "v_S_Production_dict": [("Production pad", "Time", "Slack Production")],
            "v_S_Flowback_dict": [("Completion pad", "Time", "Slack Flowback")],
            "v_S_PipelineCapacity_dict": [
                ("Origin", "Destination", "Slack Pipeline Capacity")
            ],
            "v_S_StorageCapacity_dict": [("Storage site", "Slack Storage Capacity")],
            "v_S_DisposalCapacity_dict": [("Storage site", "Slack Disposal Capacity")],
            "v_S_TreatmentCapacity_dict": [
                ("Treatment site", "Slack Treatment Capacity")
            ],
            "v_S_ReuseCapacity_dict": [("Reuse site", "Slack Reuse Capacity")],
            "v_F_ReuseDestination_dict": [
                ("Completion Pad", "Time", "Total Deliveries to Completion Pad")
            ],
            "v_F_DisposalDestination_dict": [
                ("Disposal Site", "Time", "Total Deliveries to Disposal Site")
            ],
            "v_F_TreatmentDestination_dict": [
                ("Disposal Site", "Time", "Total Deliveries to Disposal Site")
            ],
            "v_B_Production_dict": [
                ("Pads", "Time", "Produced Water For Transport From Pad")
            ],
        }
        # Detect if the model has equalized or individual production tanks
        if model.config.production_tanks == ProdTank.equalized:
            headers.update(
                {"v_L_ProdTank_dict": [("Pads", "Time", "Production Tank Water Level")]}
            )
            headers.update(
                {
                    "v_F_Drain_dict": [
                        ("Pads", "Time", "Produced Water Drained From Production Tank")
                    ]
                }
            )
        elif model.config.production_tanks == ProdTank.individual:
            headers.update(
                {
                    "v_L_ProdTank_dict": [
                        ("Pads", "Tank", "Time", "Production Tank Water Level")
                    ]
                }
            )
            headers.update(
                {
                    "v_F_Drain_dict": [
                        (
                            "Pads",
                            "Tank",
                            "Time",
                            "Produced Water Drained From Production Tank",
                        )
                    ]
                }
            )
        else:
            raise Exception(
                "Tank Type {0} is not supported".format(model.config.production_tanks)
            )

    else:
        raise Exception("Model type {0} is not supported".format(model.type))

    # Loop through all the variables in the model
    for variable in model.component_objects(Var):
        if variable._data is not None:
            # Loop through the indices of a variable. "i" is a tuple of indices
            for i in variable._data:
                var_value = variable._data[i].value
                if i is None:
                    # Create the overview report with variables that are not indexed, e.g.:
                    # total piped water, total trucked water, total fresh water, etc.
                    headers["v_F_Overview_dict"].append(
                        (variable.name, variable.doc, var_value)
                    )
                # if a variable contains only one index, then "i" is recognized as a string and not a tupel,
                # in that case, "i" is redefined by adding a comma so that it becomes a tuple
                elif i is not None and isinstance(i, str):
                    i = (i,)
                if i is not None and var_value is not None and var_value > 0:
                    headers[str(variable.name) + "_dict"].append((*i, var_value))

    if model.v_C_Slack.value is not None and model.v_C_Slack.value > 0:
        print("!!!ATTENTION!!! One or several slack variables have been triggered!")

    # Loop for printing information on the command prompt
    for i in list(headers.items())[1:]:
        dict_name = i[0][: -len("_dict")]
        if dict_name in printing_list:
            print("\n", "=" * 10, dict_name.upper(), "=" * 10)
            print(i[1][0])
            for j in i[1][1:]:
                print("{0}{1} = {2}".format(dict_name, j[:-1], j[-1]))

    # Loop for printing Overview Information on the command prompt
    for i in list(headers.items())[:1]:
        dict_name = i[0][: -len("_dict")]
        if dict_name in printing_list:
            print("\n", "=" * 10, dict_name.upper(), "=" * 10)
            # print(i[1][1][0])
            for j in i[1][1:]:
                if not j[0]:  # Conditional that checks if a blank line should be added
                    print()
                elif not j[
                    1
                ]:  # Conditional that checks if the header for a section should be added
                    print(j[0].upper())
                else:
                    print("{0} = {1}".format(j[1], j[2]))

    # Printing warning if "proprietary_data" is True
    if len(printing_list) > 0 and model.proprietary_data is True:
        print(
            "\n**********************************************************************"
        )
        print("            WARNING: This report contains Proprietary Data            ")
        print("**********************************************************************")

    # Adding a footnote to the each dictionary indicating if the report contains Prorpietary Data
    if model.proprietary_data is True:
        for report in headers:
            if len(headers[report]) > 1:
                headers[report].append(("PROPRIETARY DATA",))

    # Creating the Excel report
    if fname is None:
        fname = "PARETO_report.xlsx"

    with pd.ExcelWriter(fname) as writer:
        for i in headers:
            df = pd.DataFrame(headers[i][1:], columns=headers[i][0])
            df.fillna("")
            df.to_excel(writer, sheet_name=i[: -len("_dict")], index=False, startrow=1)

    return model, headers


<<<<<<< HEAD
def plot_sankey(input_data={}, args=None):

    """
    This method receives data in the form of 3 seperate lists (origin, destination, value lists), generate_report dictionary
    output format, or get_data dictionary output format. It then places this data into 4 lists of unique elements so that
    proper indexes can be assigned for each list so that the elements will correspond with each other based off of the indexes.
    These lists are then passed into the outlet_flow method which gives an output which is passed into the method to generate the
    sankey diagram.
    """
    label = []
    check_list = ["source", "destination", "value"]
    if all(x in input_data.keys() for x in check_list):
        input_data["type_of_data"] = "Labels"

    elif "pareto_var" in input_data.keys():
        input_data["type_of_data"] = None
        variable = input_data["pareto_var"]

    else:
        raise Exception(
            "Input data is not valid. Either provide source, destination, value, or a pareto_var assigned to the key pareto_var"
        )

    # Taking in the lists and assigning them to list variables to be used in the method
    if input_data["type_of_data"] == "Labels":
        source = input_data["source"]
        destination = input_data["destination"]
        value = input_data["value"]

        # Checking if a source and destination are the same and giving the destination a new name for uniqueness
        for n in range(len(source)):
            if source[n] == destination[n]:
                destination[n] = "{0}{1}".format(destination[n], "_TILDE")

    elif input_data["type_of_data"] is None and isinstance(variable, list):

        source = []
        destination = []
        value = []
        temp_variable = []
        temp_variable.append(variable[0])

        # Searching for the keyword "PROPRIETARY DATA"
        if "PROPRIETARY DATA" in variable[-1]:
            variable.pop()

        # Deleting zero values
        for i in variable[1:]:
            if i[-1] > 0:
                temp_variable.append(i)

        variable = temp_variable

        # # Calling handle_time method handles user input for specific time_periods and if the variable is indexed by time
        variable_updated = handle_time(variable, input_data)

        # Loop through dictionaries to be included in sankey diagrams
        for i in variable_updated[1:]:
            source.append(i[0])  # Add sources, values, and destinations to lists
            value.append(i[-1])
            if i[0] == i[1]:
                destination.append(
                    "{0}{1}".format(i[1], "_TILDE")
                )  # Add onto duplicate names so that they can be given a unique index

            else:
                destination.append(i[1])

    elif input_data["type_of_data"] is None and isinstance(variable, dict):
        source = []
        destination = []
        value = []

        formatted_list = []
        temp_variable = {}

        # Deleting zero values
        for key, val in variable.items():
            if val > 0:
                temp_variable.update({key: val})

        variable = temp_variable

        # Calling handle_time method handles user input for specific time_periods and if the variable is indexed by time
        variable_updated = handle_time(variable, input_data)

        # Formatting data into a list of tuples
        for v in variable_updated:
            formatted_list.append((*v, variable_updated[v]))

        if "PROPRIETARY DATA" in formatted_list[-1]:
            formatted_list.pop()

        # Adding sources, destinations, and values to respective lists from tuples
        for i in formatted_list:
            source.append(i[0])
            value.append(i[-1])
            if i[0] == i[1]:
                destination.append(
                    "{0}{1}".format(i[1], "_TILDE")
                )  # Add onto duplicate names so that they can be given a unique index
            else:
                destination.append(i[1])

    else:
        raise Exception(
            "Type of data {0} is not supported. Available options are Labels, get_data format, and generate_report format".format(
=======
def plot_bars(input_data, args):
    """
    This method creates a bar chart based on a user passed in dictionary or list that is created from the get_data or generate_report methods.
    The dictionary or list is assigned to the key 'pareto_var' of the input_data dictionary and the method then determines the type of variable
    and proceeds accordingly. These variables are checked if they are indexed by time, if true then an animated bar chart is created, if false then
    a static bar chart is created. In addition to the input_data dictionary, another dictionary named 'args' is passed in containing arguments for customizing
    the bar chart. The args dictionary keys are 'chart_title', 'y_axis', 'group_by', and 'labels' which is only required if the variable is of get_data format(dictionary).
    The 'y_axis' key is optional and accepts the value 'log' which will take the logarithm of the y axis. If 'y_axis' is not passed in then the axis will default to linear.
    The 'group_by' key accepts a value that is equal to a column name of the variable data, this will specify which column to use for the x axis. Finally, the 'labels'
    key accepts a tuple of labels to be assigned to the get_data format(list) variable since no labels are provided from the get_data method.
    """
    y_range = []
    tick_text = []
    time_list = []
    indexed_by_time = False

    # Check for variable data and throw exception if no data is provided
    if "pareto_var" in input_data.keys():
        variable = input_data["pareto_var"]
    else:
        raise Exception(
            "Input data is not valid. Provide a pareto_var assigned to the key pareto_var"
        )

    # Give group_by and chart_title a value of None/"" if it is not provided
    if "group_by" not in args.keys():
        args["group_by"] = None

    if args["chart_title"] == "" or args["group_by"] is None:
        chart_title = ""
    else:
        chart_title = args["chart_title"]

    # Check if log was passed in as an option for the y axis and create a boolean for it
    if "y_axis" not in args.keys():
        log_y = False
        yaxis_type = "linear"
    elif args["y_axis"] == "log":
        log_y = True
        yaxis_type = "log"
    else:
        raise Warning("Y axis type {} is not supported".format(args["y_axis"]))

    # Check the type of variable passed in and assign labels/Check for time indexing
    if isinstance(variable, list):
        for i in variable[:1]:
            i = [j.title() for j in i]
            if args["group_by"] == "" or args["group_by"] is None:
                x_title = i[0]
                y_title = i[-1]
                if "Time" in i:
                    indexed_by_time = True
                    time = "Time"
            elif args["group_by"].title() in i:  # add default group_by as first column
                y_title = i[-1]
                x_title = args["group_by"].title()
                if "Time" in i:
                    indexed_by_time = True
                    time = "Time"
        formatted_variable = variable[1:]
    elif isinstance(variable, dict):
        formatted_list = []

        for v in variable:
            formatted_list.append((*v, variable[v]))

        if args["labels"] is not None:
            for i in args["labels"]:
                i = [j.title() for j in i]
                x_title = i[0]
                y_title = i[-1]
                if "Time" in i:
                    indexed_by_time = True
                    time = "Time"
        else:
            raise Exception("User must provide labels when using Get_data format.")

        formatted_variable = formatted_list
    else:
        raise Exception(
            "Type of data {0} is not supported. Valid data formats are list and dictionary".format(
>>>>>>> 0f3c5895
                type(variable)
            )
        )

<<<<<<< HEAD
    # Combine locations and cut out duplicates while maintaining same order
    total_labels = source + destination
    label = sorted(set(total_labels), key=total_labels.index)

    # Loop through source and destination lists and replace values with proper index indicated from the label list
    for s in source:
        for d in destination:
            for l in label:
                if s == l:
                    s_index = label.index(l)
                    for n, k in enumerate(source):
                        if k == s:
                            source[n] = s_index
                if d == l:
                    d_index = label.index(l)
                    for m, j in enumerate(destination):
                        if j == d:
                            destination[m] = d_index

    # Remove added string from affected names before passing them into sankey method
    for t, x in enumerate(label):
        if x.endswith("_TILDE"):
            label[t] = x[: -len("_TILDE")]

    sum_dict = {"source": source, "destination": destination, "value": value}
    sum_df = pd.DataFrame(sum_dict)
    # Finding duplicates in dataframe and dropping them
    df_dup = sum_df[sum_df.duplicated(subset=["source", "destination"], keep=False)]
    df_dup = df_dup.drop_duplicates(subset=["source", "destination"], keep="first")
    # Looping through dataframe and summing the total values of each node and assigning it to its instance
    for index, row in df_dup.iterrows():
        new_value = 0
        new_value = sum_df.loc[
            (sum_df["source"] == row["source"])
            & (sum_df["destination"] == row["destination"]),
            "value",
        ].sum()
        sum_df.at[index, "value"] = new_value

    df_updated = sum_df.drop_duplicates(subset=["source", "destination"], keep="first")

    source = df_updated["source"].to_list()
    destination = df_updated["destination"].to_list()
    value = df_updated["value"].to_list()

    updated_label = outlet_flow(source, destination, label, value)

    generate_sankey(source, destination, value, updated_label, args)


def handle_time(variable, input_data):
    """
    The handle_time method checks if a variable is indexed by time and checks if a user
    has passed in certain time periods they would like to use for the data. It then appends
    those rows of data with the specified time value to a new list which is returned in the
    plot_sankey method.
    """
    # Checks the type of data that is passed in and if it is indexed by time
    indexed_by_time = False
    if isinstance(variable, list):
        time_var = []
        for i in variable[:1]:
            i = [j.title() for j in i]
            if "Time" in i:
                indexed_by_time = True
        if indexed_by_time == True:
            if (
                "time_period" in input_data.keys()
            ):  # Checks if user passes in specific time periods they want used in the diagram, if none passed in then it returns original list
                for y in variable[1:]:
                    if y[-2] in input_data["time_period"]:
                        time_var.append((y))
                if len(time_var) == 0:
                    raise Exception(
                        "The time period the user provided does not exist in the data"
                    )
                else:
                    return time_var
            else:
                return variable
        else:
            return variable
    else:
        time_var = {}
        if "labels" in input_data:
            for i in input_data["labels"]:
                i = [j.title() for j in i]
                if "Time" in i:
                    indexed_by_time = True
            if indexed_by_time == True:
                if (
                    "time_period" in input_data.keys()
                ):  # Checks if user passes in specific time periods they want used in the diagram, if none passed in then it returns original dictionary
                    for key, y in variable.items():
                        if key[-1] in input_data["time_period"]:
                            time_var.update({key: y})
                    if len(time_var) == 0:
                        raise Exception(
                            "The time period the user provided does not exist in the data"
                        )
                    else:
                        return time_var
                else:
                    return variable
            else:
                return variable
        else:
            raise Exception("User must provide labels when using Get_data format.")


def outlet_flow(source=[], destination=[], label=[], value=[]):
    """
    The outlet_flow method receives source, destination, label, and value lists and
    sums the total value for each label. This value is then added to the label string and
    updated label lists so that it can be displayed on each node as "label:value". This updated label
    list is output to be used in the generate_sankey method.
    """
    # Loop through each list finding where labels match sources and destination and totaling/rounding their values to be used in updated label list
    for x, l in enumerate(label):
        output = 0
        v_count = []
        for s, g in enumerate(source):
            if g == x:
                v_count.append(s)
        if len(v_count) == 0:
            for d, h in enumerate(destination):
                if h == x:
                    v_count.append(d)
        for v in v_count:
            output = output + float(value[v])
            rounded_output = round(output, 0)
            integer_output = int(rounded_output)

        value_length = len(str(integer_output))
        if value_length >= 4 and value_length <= 7:
            integer_output = str(int(integer_output / 1000)) + "k"
        elif value_length >= 8:
            integer_output = str(int(integer_output / 1000000)) + "M"

        label[x] = "{0}:{1}".format(l, integer_output)

    return label


def generate_sankey(source=[], destination=[], value=[], label=[], args=None):
    """
    This method receives the final lists for source, destination, value, and labels to be used
    in generating the plotly sankey diagram. It also receives arguments that determine font size and
    plot titles. It outputs the sankey diagram in an html format that is automatically opened
    in a browser.
    """
    # Checking arguments and assigning appropriate values
    if args is None:
        font_size = 20
        plot_title = "Sankey Diagram"
    elif args["font_size"] is None:
        font_size = 20
    elif args["plot_title"] is None:
        plot_title = "Sankey Diagram"
    else:
        font_size = args["font_size"]
        plot_title = args["plot_title"]

    # Creating links and nodes based on the passed in lists to be used as the data for generating the sankey diagram
    link = dict(source=source, target=destination, value=value)
    node = dict(label=label, pad=30, thickness=15, line=dict(color="black", width=0.5))
    data = go.Sankey(link=link, node=node)

    # Assigning sankey diagram to fig variable
    fig = go.Figure(data)

    # Updating the layout of the sankey and formatting based on user passed in arguments
    fig.update_layout(
        title_font_size=font_size * 2,
        title_text=plot_title,
        title_x=0.5,
        font_size=font_size,
    )

    fig.write_html("first_figure.html", auto_open=True)
=======
    if indexed_by_time:
        # Create dataframes for use in the method
        df = pd.DataFrame(columns=i)
        df_bar = df[[x_title, time, y_title]]

        df_new = pd.DataFrame(formatted_variable, columns=i)
        df_new = df_new.round(0)
        df_modified = df_new[[x_title, time, y_title]]

        for d, y in df_new.iterrows():
            time_list.append(y[time])
        time_loop = set(time_list)
        time_loop = sorted(time_loop)

        # Loop through time list and give any nodes without a value for that time a 0
        for ind, x in df_modified.iterrows():
            time_value = df_modified.loc[df_modified[x_title] == x[x_title], time]
            for t in time_loop:
                if t not in time_value.values:
                    df_modified.loc[len(df_modified.index)] = [x[x_title], t, 1e-10]

        # Take the sums of flows from nodes to destinations that have the same time period and locations
        df_dup = df_modified[df_modified.duplicated(subset=[x_title, time], keep=False)]
        df_dup = df_dup.drop_duplicates(subset=[x_title, time], keep="first")
        for index, row in df_dup.iterrows():
            new_value = 0
            new_value = df_modified.loc[
                (df_modified[x_title] == row[x_title])
                & (df_modified[time] == row[time]),
                y_title,
            ].sum()
            df_modified.at[index, y_title] = new_value

        df_bar = df_modified.drop_duplicates(subset=[x_title, time], keep="first")

        # Get all y values and then calculate the max for the y axis range
        for a, b in df_bar.iterrows():
            y_range.append(b[y_title])
            tick_text.append(b[x_title])

        for y, x in enumerate(y_range):
            y_range[y] = float(x)

        max_y = max(y_range)

        # Sort by time and x values
        df_time_sort = df_bar.sort_values(by=[time, x_title])

        # Create bar chart with provided data and parameters
        fig = px.bar(
            df_time_sort,
            x=x_title,
            y=y_title,
            color=x_title,
            animation_frame=time,
            range_y=[1, max_y * 1.02],
            title=chart_title,
            log_y=log_y,
        )

        fig.update_layout(
            font_color="#fff",
            paper_bgcolor="#333",
            plot_bgcolor="#ccc",
        )

        # Update animation settings
        fig.layout.updatemenus[0].buttons[0].args[1]["frame"]["duration"] = 200
        fig.layout.updatemenus[0].buttons[0].args[1]["frame"]["redraw"] = False
        fig.layout.updatemenus[0].buttons[0].args[1]["transition"]["duration"] = 1000
        fig.layout.updatemenus[0].buttons[0].args[1]["transition"]["easing"] = "linear"

        # Write the figure to html format and open in the browser
        fig.write_html("first_bar.html", auto_open=True, auto_play=False)
    else:

        # Create dataframe for use in the method
        df_new = pd.DataFrame(variable[1:], columns=i)

        # Take the sums of flows from nodes to destinations that have the same locations
        df_modified = df_new[df_new.duplicated(subset=[x_title], keep=False)]
        for index, row in df_modified.iterrows():
            new_value = 0
            new_value = df_modified.loc[
                df_modified[x_title] == row[x_title], y_title
            ].sum()
            df_new.at[index, y_title] = new_value

        df_new_updated = df_new.drop_duplicates(subset=[x_title], keep="first")

        # Get all values and then calculate the max for the y axis range
        for a, b in df_new_updated.iterrows():
            y_range.append(b[y_title])

        for y, x in enumerate(y_range):
            y_range[y] = float(x)

        max_y = max(y_range)

        # Create bar chart with provided data and parameters
        fig = px.bar(
            df_new_updated,
            x=x_title,
            y=y_title,
            range_y=[0, max_y * 1.02],
            color=x_title,
            title=chart_title,
            text=y_title,
        )

        fig.update_layout(
            font_color="#fff",
            paper_bgcolor="#333",
            plot_bgcolor="#ccc",
            yaxis_type=yaxis_type,
        )

        # Write the figure to html format and open in the browser
        fig.write_html("first_bar.html", auto_open=True)
>>>>>>> 0f3c5895
<|MERGE_RESOLUTION|>--- conflicted
+++ resolved
@@ -449,7 +449,6 @@
     return model, headers
 
 
-<<<<<<< HEAD
 def plot_sankey(input_data={}, args=None):
 
     """
@@ -557,94 +556,10 @@
     else:
         raise Exception(
             "Type of data {0} is not supported. Available options are Labels, get_data format, and generate_report format".format(
-=======
-def plot_bars(input_data, args):
-    """
-    This method creates a bar chart based on a user passed in dictionary or list that is created from the get_data or generate_report methods.
-    The dictionary or list is assigned to the key 'pareto_var' of the input_data dictionary and the method then determines the type of variable
-    and proceeds accordingly. These variables are checked if they are indexed by time, if true then an animated bar chart is created, if false then
-    a static bar chart is created. In addition to the input_data dictionary, another dictionary named 'args' is passed in containing arguments for customizing
-    the bar chart. The args dictionary keys are 'chart_title', 'y_axis', 'group_by', and 'labels' which is only required if the variable is of get_data format(dictionary).
-    The 'y_axis' key is optional and accepts the value 'log' which will take the logarithm of the y axis. If 'y_axis' is not passed in then the axis will default to linear.
-    The 'group_by' key accepts a value that is equal to a column name of the variable data, this will specify which column to use for the x axis. Finally, the 'labels'
-    key accepts a tuple of labels to be assigned to the get_data format(list) variable since no labels are provided from the get_data method.
-    """
-    y_range = []
-    tick_text = []
-    time_list = []
-    indexed_by_time = False
-
-    # Check for variable data and throw exception if no data is provided
-    if "pareto_var" in input_data.keys():
-        variable = input_data["pareto_var"]
-    else:
-        raise Exception(
-            "Input data is not valid. Provide a pareto_var assigned to the key pareto_var"
-        )
-
-    # Give group_by and chart_title a value of None/"" if it is not provided
-    if "group_by" not in args.keys():
-        args["group_by"] = None
-
-    if args["chart_title"] == "" or args["group_by"] is None:
-        chart_title = ""
-    else:
-        chart_title = args["chart_title"]
-
-    # Check if log was passed in as an option for the y axis and create a boolean for it
-    if "y_axis" not in args.keys():
-        log_y = False
-        yaxis_type = "linear"
-    elif args["y_axis"] == "log":
-        log_y = True
-        yaxis_type = "log"
-    else:
-        raise Warning("Y axis type {} is not supported".format(args["y_axis"]))
-
-    # Check the type of variable passed in and assign labels/Check for time indexing
-    if isinstance(variable, list):
-        for i in variable[:1]:
-            i = [j.title() for j in i]
-            if args["group_by"] == "" or args["group_by"] is None:
-                x_title = i[0]
-                y_title = i[-1]
-                if "Time" in i:
-                    indexed_by_time = True
-                    time = "Time"
-            elif args["group_by"].title() in i:  # add default group_by as first column
-                y_title = i[-1]
-                x_title = args["group_by"].title()
-                if "Time" in i:
-                    indexed_by_time = True
-                    time = "Time"
-        formatted_variable = variable[1:]
-    elif isinstance(variable, dict):
-        formatted_list = []
-
-        for v in variable:
-            formatted_list.append((*v, variable[v]))
-
-        if args["labels"] is not None:
-            for i in args["labels"]:
-                i = [j.title() for j in i]
-                x_title = i[0]
-                y_title = i[-1]
-                if "Time" in i:
-                    indexed_by_time = True
-                    time = "Time"
-        else:
-            raise Exception("User must provide labels when using Get_data format.")
-
-        formatted_variable = formatted_list
-    else:
-        raise Exception(
-            "Type of data {0} is not supported. Valid data formats are list and dictionary".format(
->>>>>>> 0f3c5895
                 type(variable)
             )
         )
 
-<<<<<<< HEAD
     # Combine locations and cut out duplicates while maintaining same order
     total_labels = source + destination
     label = sorted(set(total_labels), key=total_labels.index)
@@ -825,7 +740,93 @@
     )
 
     fig.write_html("first_figure.html", auto_open=True)
-=======
+
+
+def plot_bars(input_data, args):
+    """
+    This method creates a bar chart based on a user passed in dictionary or list that is created from the get_data or generate_report methods.
+    The dictionary or list is assigned to the key 'pareto_var' of the input_data dictionary and the method then determines the type of variable
+    and proceeds accordingly. These variables are checked if they are indexed by time, if true then an animated bar chart is created, if false then
+    a static bar chart is created. In addition to the input_data dictionary, another dictionary named 'args' is passed in containing arguments for customizing
+    the bar chart. The args dictionary keys are 'chart_title', 'y_axis', 'group_by', and 'labels' which is only required if the variable is of get_data format(dictionary).
+    The 'y_axis' key is optional and accepts the value 'log' which will take the logarithm of the y axis. If 'y_axis' is not passed in then the axis will default to linear.
+    The 'group_by' key accepts a value that is equal to a column name of the variable data, this will specify which column to use for the x axis. Finally, the 'labels'
+    key accepts a tuple of labels to be assigned to the get_data format(list) variable since no labels are provided from the get_data method.
+    """
+    y_range = []
+    tick_text = []
+    time_list = []
+    indexed_by_time = False
+
+    # Check for variable data and throw exception if no data is provided
+    if "pareto_var" in input_data.keys():
+        variable = input_data["pareto_var"]
+    else:
+        raise Exception(
+            "Input data is not valid. Provide a pareto_var assigned to the key pareto_var"
+        )
+
+    # Give group_by and chart_title a value of None/"" if it is not provided
+    if "group_by" not in args.keys():
+        args["group_by"] = None
+
+    if args["chart_title"] == "" or args["group_by"] is None:
+        chart_title = ""
+    else:
+        chart_title = args["chart_title"]
+
+    # Check if log was passed in as an option for the y axis and create a boolean for it
+    if "y_axis" not in args.keys():
+        log_y = False
+        yaxis_type = "linear"
+    elif args["y_axis"] == "log":
+        log_y = True
+        yaxis_type = "log"
+    else:
+        raise Warning("Y axis type {} is not supported".format(args["y_axis"]))
+
+    # Check the type of variable passed in and assign labels/Check for time indexing
+    if isinstance(variable, list):
+        for i in variable[:1]:
+            i = [j.title() for j in i]
+            if args["group_by"] == "" or args["group_by"] is None:
+                x_title = i[0]
+                y_title = i[-1]
+                if "Time" in i:
+                    indexed_by_time = True
+                    time = "Time"
+            elif args["group_by"].title() in i:  # add default group_by as first column
+                y_title = i[-1]
+                x_title = args["group_by"].title()
+                if "Time" in i:
+                    indexed_by_time = True
+                    time = "Time"
+        formatted_variable = variable[1:]
+    elif isinstance(variable, dict):
+        formatted_list = []
+
+        for v in variable:
+            formatted_list.append((*v, variable[v]))
+
+        if args["labels"] is not None:
+            for i in args["labels"]:
+                i = [j.title() for j in i]
+                x_title = i[0]
+                y_title = i[-1]
+                if "Time" in i:
+                    indexed_by_time = True
+                    time = "Time"
+        else:
+            raise Exception("User must provide labels when using Get_data format.")
+
+        formatted_variable = formatted_list
+    else:
+        raise Exception(
+            "Type of data {0} is not supported. Valid data formats are list and dictionary".format(
+                type(variable)
+            )
+        )
+
     if indexed_by_time:
         # Create dataframes for use in the method
         df = pd.DataFrame(columns=i)
@@ -944,5 +945,4 @@
         )
 
         # Write the figure to html format and open in the browser
-        fig.write_html("first_bar.html", auto_open=True)
->>>>>>> 0f3c5895
+        fig.write_html("first_bar.html", auto_open=True)