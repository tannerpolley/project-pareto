--- conflicted
+++ resolved
@@ -730,11 +730,6 @@
                 to_unit = model.model_to_unscaled_model_display_units[from_unit_string]
             elif output_units == OutputUnits.user_units:
                 to_unit = model.model_to_user_units[from_unit_string]
-<<<<<<< HEAD
-
-        elif variable.get_units() is not None:
-            to_unit = variable.get_units()
-=======
             else:
                 print("ERROR: Report output units selected by user is not valid")
             # if variable data is not none and indexed, update headers to display unit
@@ -747,7 +742,9 @@
                     + "]"
                 )
                 headers[str(variable.name) + "_dict"][0] = tuple(header)
->>>>>>> 457bcde9
+
+        elif variable.get_units() is not None:
+            to_unit = variable.get_units()
         else:
             to_unit = None
         # if variable data is not none and indexed, update headers to display unit
