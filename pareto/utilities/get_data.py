##############################################################################
#
##############################################################################
"""
Module to read in input data from Excel spreadsheets and convert it into the
format that Pyomo requires

Authors: PARETO Team (Andres J. Calderon, Markus G. Drouven)
"""

import pandas as pd
import requests

def _read_data(_fname, _set_list, _parameter_list):
    """
    This methods uses Pandas methods to read from an Excel spreadsheet and output a data frame
    Two data frames are created, one that contains all the Sets: _df_sets, and another one that
    contains all the parameters in raw format: _df_parameters
    """
    _df_parameters = {}
    _temp_df_parameters = {}
    _df_sets = pd.read_excel(
        _fname,
        sheet_name=_set_list,
        header=0,
        index_col=None,
        usecols="A",
        squeeze=True,
        dtype="string",
        keep_default_na=False,
    )

    _df_parameters = pd.read_excel(
        _fname,
        sheet_name=_parameter_list,
        header=1,
        index_col=None,
        usecols=None,
        squeeze=True,
        keep_default_na=False,
    )

    # Detect unnamed columns which will be used to reshape the dataframe by defining
    # what columns are indices
    for i in _df_parameters:
        index_col = []
        for j in _df_parameters[i].columns:
            # If the column is unnamed, it is assumed the column is an index and saved in index_col
            if "Unnamed" in str(j):
                index_col.append(j)

<<<<<<< HEAD
        # If the number of unnamed columns in index_col is equal to the total columns of the
        # dataframe it means that this is a parameter in column format. Therefore, the indices
        # are defined for all the columns of the dataframe except for the last column which
        # contains the data
        if len(index_col) == len(_df_parameters[i].columns):
            index_col.pop()
=======
        # If the number of unnamed columns in idex_col is equal to the total columns of the dataframe
        # it means that this is a parameter in column format. Therefore, the indices are defined for all
        # the columns of the dataframe except for the last column which contains the data
        if len(index_col) != 0 and (len(index_col) == len(_df_parameters[i].columns)):
            data_column = index_col.pop()
>>>>>>> 59fb4080

        if len(index_col) != 0:
            _df_parameters[i].set_index(index_col, inplace=True)

    return [_df_sets, _df_parameters]


def _cleanup_data(_df_parameters):
    """
    This method does two things:
    1) It replaces blank cells with zeros
    2) It formats the headers and column names as strings
    """
    for i in _df_parameters:
        _df_parameters[i].replace("", 0, inplace=True)
        _df_parameters[i].columns = _df_parameters[i].columns.astype(str)

    return _df_parameters


def _df_to_param(data_frame):
    """
    This module converts the data frame that contains Parameters into the adequate
    format that Pyomo expects for paramerters:
    Input_parameter = {(column_index, row_header): value}
    """
    _df_parameters = {}
    _temp_df_parameters = {}
    for i in data_frame:

        # If the data frame has one unnamed column it means the dataframe corresponds to
        # a parameter in column format. In this case, the dataframe is converted directly
        # to a dictionary.
        if data_frame[i].empty:
            _df_parameters[i] = data_frame[i].to_dict()

        elif "Unnamed" in str(data_frame[i].columns[0]):
            data_column = data_frame[i].columns[0]
            _temp_df_parameters[i] = data_frame[i].to_dict()
            _df_parameters[i] = _temp_df_parameters[i][data_column]

        else:
            _df_parameters[i] = data_frame[i].stack().to_dict()

    return _df_parameters


def get_data(fname, set_list, parameter_list):
    """
    This method uses Pandas methods to read data for Sets and Parameters from excel spreadsheets.
    - Sets are assumed to not have neither a header nor an index column. In addition, the data
      should be placed in column A, row 2
    - Parameters can be in either table or column format. Table format: Requires a header
      (usually time periods) and an index column whose elements should be contained in a Set.
      The header should start in row 2, and the index column should start in cell A3.
      Column format: Does not require a header. Each set should be placed in one column,
      starting from column A and row 3. Data should be provided in the last column.

    Outputs:
    The method returns one dictionary that contains a list for each set, and one dictionary that
    contains parameters in format {‘param1’:{(set1, set2): value}, ‘param1’:{(set1, set2): value}}

    To use this method:

    set_list = [list of tabs that contain sets]
    parameter_list = [list of tabs that contain parameters]
    [df_sets, df_parameters] = get_data(fname='path\\to\\excel\\file\\INPUT_DATA.xlsx',
                                        set_list, parameter_list)

        ###############################################################################
                                     SET DEFINITION
        ###############################################################################
        model.p = Set(initialize=_df_sets['ProductionPads'].values,
                        doc='Production Pads')
        model.c = Set(initialize=_df_sets['CompletionsPads'].values,
                        doc='Completions Pads')
        model.d = Set(initialize=_df_sets['SWDSites'].values,
                        doc='SWD Sites')
        model.t = Set(initialize=_df_sets['TimePeriods'].values,
                        doc='planning weeks')
        model.l = Set(initialize=model.p | model.c | model.d,
                        doc='Superset that contains all locations')

        ###############################################################################
        #                           PARAMETER DEFINITION
        ###############################################################################
        model.drive_times = Param(model.l, model.l,
                                    initialize=df_parameters['DriveTimes'],
                                    doc="Driving times between locations")
        model.completion_demand = Param(model.c, model.t,
                                        initialize=df_parameters['CompletionsDemand'],
                                        doc="Water demand for completion operations")
        model.flowback_rates = Param(model.c, model.t,
                                        initialize=df_parameters['FlowbackRates'],
                                     doc="Water flowback rate")

    It is worth highlighting that the Set for time periods "model.t" is derived by the
    method based on the Parameter: CompletionsDemand which is indexed by T
    """
    # Reading raw data, two data frames are output, one for Sets, and another one for Parameters
    [_df_sets, _df_parameters] = _read_data(fname, set_list, parameter_list)

    # Parameters are cleaned up, e.g. blank cells are replaced by zeros
    _df_parameters = _cleanup_data(_df_parameters)

<<<<<<< HEAD
    # The set for time periods is defined based on the columns of the parameter for
    # Completions Demand. This is done so the user does not have to add an extra tab
    # in the spreadsheet for the time period set
    if 'CompletionsDemand' in parameter_list:
        _df_sets['TimePeriods'] = _df_parameters['CompletionsDemand'].columns.to_series()
=======
    # The set for time periods is defined based on the columns of the parameter for Completions Demand
    # This is done so the user does not have to add an extra tab in the spreadsheet for the time period set
    _df_sets["TimePeriods"] = _df_parameters["CompletionsDemand"].columns.to_series()
>>>>>>> 59fb4080

    # The data frame for Parameters is preprocessed to match the format required by Pyomo
    _df_parameters = _df_to_param(_df_parameters)

    return [_df_sets, _df_parameters]


def set_consistency_check(param, *args):
    """
<<<<<<< HEAD
    Purpose:    This method checks if the elements included in a table or parameter have been
                defined as part of the Sets that index such parameter.

    How to use: The method requires one specified parameter (e.g. ProductionRates) AND one OR
                several sets over which the aforementioned parameter is declared,
                e.g.ProductionPads, ProductionTanks, TimePeriods. In general, the method can be
                run as follows: set_consistency_check(Parameter, set_1, set_2, etc)

    Output:     set_consistency_check() raises a TypeError exception If there are entries in the
                Parameter that are not contained in the Sets, and prints out a list with all the
                entries that require revision
=======
    Purpose:    This method checks if the elements included in a table or parameter have been defined as part of the
                Sets that index such parameter.

    How to use: The method requires one specified parameter (e.g. ProductionRates) AND one OR several sets over which
                the aforementioned parameter is declared (e.g.ProductionPads, ProductionTanks, TimePeriods). In general,
                the method can be run as follows: set_consistency_check(Parameter, set_1, set_2, etc)

    Output:     set_consistency_check() raises a TypeError exception If there are entries in the Parameter that are not
                contained in the Sets, and prints out a list with all the entries that require revision
>>>>>>> 59fb4080
    """
    # Getting a net list of all the elements that are part of the parameter
    raw_param_elements = list([*param.keys()])
    temp_param_elements = []
    i = []
    for i in raw_param_elements:
<<<<<<< HEAD
        #The if condition checks if the parameter has only one index or more. If it is a tuple,
        # it means the parameter has 2 indices or more, and the second loop is required. If it is
        # not a tuple, then the second loop is skipped to avoid looping through the characters of
        # the element i, which would cause a wrong warning
        if isinstance(i, tuple):
=======
        # The if condition checks if the parameter has only one index or more. If it is a tuple, it means the
        # parameter has 2 indices or more, and the second loop is required. If it is not a tuple,
        # then the second loop is skipped to avoid looping through the characters of the element i,
        # which would cause a wrong warning
        if type(i) == tuple:
>>>>>>> 59fb4080
            for j in i:
                temp_param_elements.append(j)
        else:
            temp_param_elements.append(i)
    net_param_elements = set(temp_param_elements)

    # Getting a net list of all the elements that are part of the Sets that index the parameter
    temp_sets_elements = []
    for i in args:
        for j in i:
            temp_sets_elements.append(j)
    net_sets_elements = set(temp_sets_elements)

    net_elements = net_param_elements - net_sets_elements

    # If net_elements contains elements, it means the parameter constains elements that have not
    # been defined as part of its Sets, therefore, an exception is raised
    if net_elements:
<<<<<<< HEAD
        raise TypeError(f'The following elements have not been declared as part of a Set:\
                            {sorted(net_elements)}')

    return 0


def od_matrix(inputs):

    """
    This method allows the user to request drive distances and drive times using Bing maps API and
    Open Street Maps API.
    The method accept the following input arguments:
    - origin:   REQUIRED. Data containing information regarding location name, and coordinates
                latitude and longitude. Two formats are acceptable:
                {(origin1,"latitude"): value1, (origin1,"longitude"): value2} or
                {origin1:{"latitude":value1, "longitude":value2}}
                The first format allows the user to include a tab with the corresponding data
                in a table format as part of the workbook casestudy.

    - destination:  OPTIONAL. If no data for destination is provided, it is assumed that the
                    origins are also destinations.

    - api:  OPTIONAL. Specify the type of API service, two options are supported:
                Bing maps: https://docs.microsoft.com/en-us/bingmaps/rest-services/
                Open Street Maps: https://www.openstreetmap.org/
                If no API is selected, Open Street Maps is used by default

    - api_key:  An API key should be provided in order to use Bing maps. The key can be obtained at:
                https://www.microsoft.com/en-us/maps/create-a-bing-maps-key

    - output:   OPTIONAL. Define the paramters that the method will output. The user can select:
                'time': A list containing the drive times between the locations is returned
                'distance': A list containing the drive distances between the locations is returned
                'time_distance': Two lists containing the drive times and drive distances betweent
                the locations is returned
                If not output is specified, 'time_distance' is the default

    - path:     OPTIONAL. od_matrix() will ALWAYS output an Excel workbook with two tabs, one that
                contains drive times, and another that contains drive distances. If not path is
                specified, the excel file is saved with the name 'od_output.xlsx' in the current
                directory.
    """
    # Information for origing should be provided
    if 'origin' not in inputs.keys():
        raise Exception('The input dictionary must contain the key *origin*')
=======
        raise TypeError(
            f"The following elements have not been declared as part of a Set: {sorted(net_elements)}"
        )
>>>>>>> 59fb4080
    else:
        origin = inputs['origin']

    inputs_default = {
                        'destination': None,
                        'api': None,
                        'api_key': None,
                        'output': None,
                        'path': None
                        }

    for i in inputs_default.keys():
        if i not in list(inputs.keys()):
            inputs[i] = inputs_default[i]

    destination = inputs['destination']
    api = inputs['api']
    api_key = inputs['api_key']
    output = inputs['output']
    path = inputs['path']

    # Check that a valid API service has been selected and make sure an api_key was provided
    if api in('open_street_map', None):
        api_url_base = 'https://router.project-osrm.org/table/v1/driving/'

    elif api == 'bing_maps':
        api_url_base = 'https://dev.virtualearth.net/REST/v1/Routes/DistanceMatrix?'
        if api_key is None:
            raise Warning('Please provide a valid api_key')
    else:
        raise Warning('{0} API service is not supported'.format(api))

    # If no destinations were provided, it is assumed that the origins are also destinations
    if destination is None:
        destination = origin

    origins_loc =[]
    destination_loc =[]
    origins_dict = {}
    destination_dict = {}

    # =======================================================================
    #                          PREPARING DATA FORMAT
    # =======================================================================
    # Check if the input data has a Pyomo format:
    #   origin={(origin1,"latitude"): value1, (origin1,"longitude"): value2}
    # if it does, the input is modified to a Dict format:
    #   origin={origin1:{"latitude":value1, "longitude":value2}}
    if isinstance(list(origin.keys())[0], tuple):
        for i in list(origin.keys()):
            origins_loc.append(i[0])
        origins_loc = list(sorted(set(origins_loc)))

        for i in origins_loc:
            origins_dict[i] = { 'latitude':origin[i,'latitude'],
                                'longitude': origin[i,'longitude']}
        origin = origins_dict

    if isinstance(list(destination.keys())[0], tuple):
        for i in list(destination.keys()):
            destination_loc.append(i[0])
        destination_loc = list(sorted(set(destination_loc)))

        for i in destination_loc:
            destination_dict[i] = { 'latitude':destination[i,'latitude'],
                                    'longitude': destination[i,'longitude']}
        destination = destination_dict

    # =======================================================================
    #                           SELECTING API
    # =======================================================================

    if api == 'open_street_map':
        # This API works with GET requests. The general format is:
        # https://router.project-osrm.org/table/v1/driving/Lat1,Long1;Lat2,Long2?sources=index1;index2&destinations=index1;index2&annotations=[duration|distance|duration,distance]
        coordinates = ''
        origin_index = ''
        destination_index = ''
        # Building strings for coordinates, source indices, and destination indices
        for index, location in enumerate(origin.keys()):
            coordinates += str(origin[location]['longitude']) + ',' + str(origin[location]['latitude']) + ';'
            origin_index += str(index) +';'
        
        for index, location in enumerate(destination.keys()):
            coordinates += str(destination[location]['longitude']) + ',' + str(destination[location]['latitude']) + ';'
            destination_index += str(index +len(origin)) +';'

        # Dropping the last character ";" of each string so the API get request is valid 
        coordinates = coordinates[:-1]
        origin_index = origin_index[:-1]
        destination_index = destination_index[:-1]
        response = requests.get(api_url_base + coordinates + '?sources=' + origin_index + '&destinations=' + destination_index + '&annotations=duration,distance')
        response_json = response.json()

        df_times = pd.DataFrame(index=list(origin.keys()), columns=list(destination.keys()))
        df_distance = pd.DataFrame(index=list(origin.keys()), columns=list(destination.keys()))
        output_times = {}
        output_distance = {}

        # Loop for reading the output JSON file
        if response_json['code'].lower() == 'ok':
            for index_i, o_name in enumerate(origin):
                for index_j, d_name in enumerate(destination):

                    output_times[(o_name,d_name)] = response_json['durations'][index_i][index_j]/3600
                    output_distance[(o_name,d_name)] = (response_json['distances'][index_i][index_j]/1000)*0.621371

                    df_times.loc[o_name,d_name] = output_times[(o_name,d_name)]
                    df_distance.loc[o_name,d_name] = output_distance[(o_name,d_name)]
        else:
            raise Warning('Error when requesting data, make sure your API key is valid')

    elif api == 'bing_maps':
        # Formating origin and destination dicts for Bing Maps POST request, that is, converting this structure:
        # origin={origin1:{"latitude":value1, "longitude":value2},
        #           origin2:{"latitude":value3, "longitude":value4}}
        # destination={destination1:{"latitude":value5, "longitude":value6,
        #               destination2:{"latitude":value7, "longitude":value8}}
        # Into the following structure:
        # data={"origins":[{"latitude":value1, "longitude":value2},
        #                   {"latitude":value3, "longitude":value4}],
        #       "destinations":[{"latitude":value5, "longitude":value6},
        #                       {"latitude":value7, "longitude":value8}]}

        origins_post = []
        destinations_post = []
        for i in origin.keys():
            origins_post.append({"latitude":origin[i]["latitude"],
                                    "longitude":origin[i]["longitude"]})

        for i in destination.keys():
            destinations_post.append({"latitude":origin[i]["latitude"],
                                        "longitude":origin[i]["longitude"]})

        # Building the dictionary with the adequate structure compatible with Bing Maps
        data={"origins":origins_post, "destinations":destinations_post, "travelMode": "driving"}

        # Sending a POST request to the API
        header = {'Content-Type': 'application/json'}
        response = requests.post(api_url_base + 'key=' + api_key, headers=header, json=data)
        response_json = response.json()

        # Definition of two empty dataframes that will contain drive times and distances.
        # These dataframes wiil be exported to an Excel workbook
        df_times = pd.DataFrame(index=list(origin.keys()), columns=list(destination.keys()))
        df_distance = pd.DataFrame(index=list(origin.keys()), columns=list(destination.keys()))
        output_times = {}
        output_distance = {}

        # Loop for reading the output JSON file
        if response_json['statusDescription'].lower() == 'ok':
            for i in range(len(response_json['resourceSets'][0]['resources'][0]['results'])):
                data_temp = response_json['resourceSets'][0]['resources'][0]['results'][i]
                origin_index = data_temp['originIndex']
                destination_index = data_temp['destinationIndex']

                o_name = list(origin.keys())[origin_index]
                d_name = list(destination.keys())[destination_index]
                output_times[(o_name,d_name)] = data_temp['travelDuration']/60
                output_distance[(o_name,d_name)] = data_temp['travelDistance']*0.621371

                df_times.loc[o_name,d_name] = output_times[(o_name,d_name)]
                df_distance.loc[o_name,d_name] = output_distance[(o_name,d_name)]
        else:
            raise Warning('Error when requesting data, make sure your API key is valid')

    # Define the default name of the Excel workbook
    if path is None:
        path = 'od_output.xlsx'

    # Dataframes df_times and df_distance are output as sheets in an Excel workbook whose directory
    # and name are defined by variable 'path'
    with pd.ExcelWriter(path) as writer:
        df_times.to_excel(writer, sheet_name='DriveTimes')
        df_distance.to_excel(writer, sheet_name='DriveDistances')

    # Identify what type of data is returned by the method
    if output in ('time', None):
        return_output = output_times
    elif output == 'distance':
        return_output = output_distance
    elif output == 'time_distance':
        return_output = [output_times, output_distance]
    else:
        raise Warning("Provide a valid type of output, valid options are:\
                        time, distance, time_distance")

    return return_output<|MERGE_RESOLUTION|>--- conflicted
+++ resolved
@@ -49,20 +49,11 @@
             if "Unnamed" in str(j):
                 index_col.append(j)
 
-<<<<<<< HEAD
-        # If the number of unnamed columns in index_col is equal to the total columns of the
-        # dataframe it means that this is a parameter in column format. Therefore, the indices
-        # are defined for all the columns of the dataframe except for the last column which
-        # contains the data
-        if len(index_col) == len(_df_parameters[i].columns):
-            index_col.pop()
-=======
         # If the number of unnamed columns in idex_col is equal to the total columns of the dataframe
         # it means that this is a parameter in column format. Therefore, the indices are defined for all
         # the columns of the dataframe except for the last column which contains the data
         if len(index_col) != 0 and (len(index_col) == len(_df_parameters[i].columns)):
             data_column = index_col.pop()
->>>>>>> 59fb4080
 
         if len(index_col) != 0:
             _df_parameters[i].set_index(index_col, inplace=True)
@@ -168,17 +159,11 @@
     # Parameters are cleaned up, e.g. blank cells are replaced by zeros
     _df_parameters = _cleanup_data(_df_parameters)
 
-<<<<<<< HEAD
     # The set for time periods is defined based on the columns of the parameter for
     # Completions Demand. This is done so the user does not have to add an extra tab
     # in the spreadsheet for the time period set
     if 'CompletionsDemand' in parameter_list:
         _df_sets['TimePeriods'] = _df_parameters['CompletionsDemand'].columns.to_series()
-=======
-    # The set for time periods is defined based on the columns of the parameter for Completions Demand
-    # This is done so the user does not have to add an extra tab in the spreadsheet for the time period set
-    _df_sets["TimePeriods"] = _df_parameters["CompletionsDemand"].columns.to_series()
->>>>>>> 59fb4080
 
     # The data frame for Parameters is preprocessed to match the format required by Pyomo
     _df_parameters = _df_to_param(_df_parameters)
@@ -188,19 +173,6 @@
 
 def set_consistency_check(param, *args):
     """
-<<<<<<< HEAD
-    Purpose:    This method checks if the elements included in a table or parameter have been
-                defined as part of the Sets that index such parameter.
-
-    How to use: The method requires one specified parameter (e.g. ProductionRates) AND one OR
-                several sets over which the aforementioned parameter is declared,
-                e.g.ProductionPads, ProductionTanks, TimePeriods. In general, the method can be
-                run as follows: set_consistency_check(Parameter, set_1, set_2, etc)
-
-    Output:     set_consistency_check() raises a TypeError exception If there are entries in the
-                Parameter that are not contained in the Sets, and prints out a list with all the
-                entries that require revision
-=======
     Purpose:    This method checks if the elements included in a table or parameter have been defined as part of the
                 Sets that index such parameter.
 
@@ -210,26 +182,17 @@
 
     Output:     set_consistency_check() raises a TypeError exception If there are entries in the Parameter that are not
                 contained in the Sets, and prints out a list with all the entries that require revision
->>>>>>> 59fb4080
     """
     # Getting a net list of all the elements that are part of the parameter
     raw_param_elements = list([*param.keys()])
     temp_param_elements = []
     i = []
     for i in raw_param_elements:
-<<<<<<< HEAD
-        #The if condition checks if the parameter has only one index or more. If it is a tuple,
-        # it means the parameter has 2 indices or more, and the second loop is required. If it is
-        # not a tuple, then the second loop is skipped to avoid looping through the characters of
-        # the element i, which would cause a wrong warning
-        if isinstance(i, tuple):
-=======
         # The if condition checks if the parameter has only one index or more. If it is a tuple, it means the
         # parameter has 2 indices or more, and the second loop is required. If it is not a tuple,
         # then the second loop is skipped to avoid looping through the characters of the element i,
         # which would cause a wrong warning
         if type(i) == tuple:
->>>>>>> 59fb4080
             for j in i:
                 temp_param_elements.append(j)
         else:
@@ -248,11 +211,11 @@
     # If net_elements contains elements, it means the parameter constains elements that have not
     # been defined as part of its Sets, therefore, an exception is raised
     if net_elements:
-<<<<<<< HEAD
-        raise TypeError(f'The following elements have not been declared as part of a Set:\
-                            {sorted(net_elements)}')
-
-    return 0
+        raise TypeError(
+            f"The following elements have not been declared as part of a Set: {sorted(net_elements)}"
+        )
+    else:
+        return 0
 
 
 def od_matrix(inputs):
@@ -294,11 +257,6 @@
     # Information for origing should be provided
     if 'origin' not in inputs.keys():
         raise Exception('The input dictionary must contain the key *origin*')
-=======
-        raise TypeError(
-            f"The following elements have not been declared as part of a Set: {sorted(net_elements)}"
-        )
->>>>>>> 59fb4080
     else:
         origin = inputs['origin']
 
