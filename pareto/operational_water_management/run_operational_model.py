#####################################################################################################
# PARETO was produced under the DOE Produced Water Application for Beneficial Reuse Environmental
# Impact and Treatment Optimization (PARETO), and is copyright (c) 2021 by the software owners: The
# Regents of the University of California, through Lawrence Berkeley National Laboratory, et al. All
# rights reserved.
#
# NOTICE. This Software was developed under funding from the U.S. Department of Energy and the
# U.S. Government consequently retains certain rights. As such, the U.S. Government has been granted
# for itself and others acting on its behalf a paid-up, nonexclusive, irrevocable, worldwide license
# in the Software to reproduce, distribute copies to the public, prepare derivative works, and perform
# publicly and display publicly, and to permit other to do so.
#####################################################################################################
from pareto.operational_water_management.operational_produced_water_optimization_model import (
    create_model,
    ProdTank,
)
from pareto.utilities.get_data import get_data
from pareto.utilities.results import generate_report, PrintValues
from pareto.utilities.solvers import get_solver, set_timeout
from importlib import resources

import pandas as pd

# This emulates what the pyomo command-line tools does
# Tabs in the input Excel spreadsheet
set_list = [
    "ProductionPads",
    "CompletionsPads",
    "ProductionTanks",
    "FreshwaterSources",
    "StorageSites",
    "SWDSites",
    "TreatmentSites",
    "ReuseOptions",
    "NetworkNodes",
]
parameter_list = [
    "RCA",
    "FCA",
    "PCT",
    "FCT",
    "CCT",
    "PKT",
    "PRT",
    "CKT",
    "CRT",
    "PAL",
    "CompletionsDemand",
    "PadRates",
    "FlowbackRates",
    "ProductionTankCapacity",
    "InitialDisposalCapacity",
    "CompletionsPadStorage",
    "TreatmentCapacity",
    "FreshwaterSourcingAvailability",
    "PadOffloadingCapacity",
    "DriveTimes",
    "DisposalPipeCapEx",
    "DisposalOperationalCost",
    "TreatmentOperationalCost",
    "ReuseOperationalCost",
    "PipingOperationalCost",
    "TruckingHourlyCost",
    "FreshSourcingCost",
    "ProductionRates",
    "TreatmentEfficiency",
]

# user needs to provide the path to the case study data file
# for example: 'C:\\user\\Documents\\myfile.xlsx'
# note the double backslashes '\\' in that path reference
<<<<<<< HEAD
fname = "..\\case_studies\\EXAMPLE_INPUT_DATA_FILE_generic_operational_model.xlsx"
[df_sets, df_parameters] = get_data(fname, set_list, parameter_list)
=======

with resources.path(
    "pareto.case_studies", "EXAMPLE_INPUT_DATA_FILE_generic_operational_model.xlsx"
) as fpath:
    [df_sets, df_parameters] = get_data(fpath, set_list, parameter_list)
>>>>>>> 74cd19a6

df_parameters["MinTruckFlow"] = 75
df_parameters["MaxTruckFlow"] = 37000
# create mathematical model
operational_model = create_model(
    df_sets,
    df_parameters,
    default={"has_pipeline_constraints": True, "production_tanks": ProdTank.equalized},
)

# initialize pyomo solver
opt = get_solver("gurobi_direct", "gurobi", "cbc")
set_timeout(opt, timeout_s=60)

# solve mathematical model
results = opt.solve(operational_model, tee=True)
results.write()

# pyomo_postprocess(None, model, results)
# set is_print=[PrintValues.Nominal] in generate_report() below to print results
[model, results_dict] = generate_report(
    operational_model,
    is_print=[],
    fname="PARETO_report.xlsx",
)

# This shows how to read data from PARETO reports
set_list = []
parameter_list = ["v_F_Trucked", "v_C_Trucked"]
fname = "PARETO_report.xlsx"
[sets_reports, parameters_report] = get_data(fname, set_list, parameter_list)<|MERGE_RESOLUTION|>--- conflicted
+++ resolved
@@ -69,16 +69,11 @@
 # user needs to provide the path to the case study data file
 # for example: 'C:\\user\\Documents\\myfile.xlsx'
 # note the double backslashes '\\' in that path reference
-<<<<<<< HEAD
-fname = "..\\case_studies\\EXAMPLE_INPUT_DATA_FILE_generic_operational_model.xlsx"
-[df_sets, df_parameters] = get_data(fname, set_list, parameter_list)
-=======
 
 with resources.path(
     "pareto.case_studies", "EXAMPLE_INPUT_DATA_FILE_generic_operational_model.xlsx"
 ) as fpath:
     [df_sets, df_parameters] = get_data(fpath, set_list, parameter_list)
->>>>>>> 74cd19a6
 
 df_parameters["MinTruckFlow"] = 75
 df_parameters["MaxTruckFlow"] = 37000
