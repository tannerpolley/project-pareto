--- conflicted
+++ resolved
@@ -30,11 +30,6 @@
     "pareto/utilities/results.py": 91,
     "pareto/tests/test_strategic_model.py": 23,
     "pareto/tests/test_solvers.py": 31,
-<<<<<<< HEAD
-    "pareto/strategic_water_management/run_strategic_model.py": 7,
-    "pareto/strategic_water_management/strategic_produced_water_optimization.py": 230,
-=======
->>>>>>> 77b3ddc2
 }
 
 # this is meta, two levels deep:
